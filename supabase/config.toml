
project_id = "dmkxtkvlispxeqfzlczr"

[functions.create-profile]
verify_jwt = true

[functions.get-products]
enabled = true
verify_jwt = false
import_map = "./functions/get-products/deno.json"
# Uncomment to specify a custom file path to the entrypoint.
# Supported file extensions are: .ts, .js, .mjs, .jsx, .tsx
entrypoint = "./functions/get-products/index.ts"
# Specifies static files to be bundled with the function. Supports glob patterns.
# For example, if you want to serve static HTML pages in your function:
<<<<<<< HEAD
# static_files = [ "./functions/get-products/*.html" ]

[functions.test-zinc-api-key]
enabled = true
verify_jwt = true
import_map = "./functions/test-zinc-api-key/deno.json"
# Uncomment to specify a custom file path to the entrypoint.
# Supported file extensions are: .ts, .js, .mjs, .jsx, .tsx
entrypoint = "./functions/test-zinc-api-key/index.ts"
# Specifies static files to be bundled with the function. Supports glob patterns.
# For example, if you want to serve static HTML pages in your function:
# static_files = [ "./functions/test-zinc-api-key/*.html" ]
=======
# static_files = [ "./functions/get-products/*.html" ]
>>>>>>> 7827e591
<|MERGE_RESOLUTION|>--- conflicted
+++ resolved
@@ -13,12 +13,11 @@
 entrypoint = "./functions/get-products/index.ts"
 # Specifies static files to be bundled with the function. Supports glob patterns.
 # For example, if you want to serve static HTML pages in your function:
-<<<<<<< HEAD
 # static_files = [ "./functions/get-products/*.html" ]
 
 [functions.test-zinc-api-key]
 enabled = true
-verify_jwt = true
+verify_jwt = false
 import_map = "./functions/test-zinc-api-key/deno.json"
 # Uncomment to specify a custom file path to the entrypoint.
 # Supported file extensions are: .ts, .js, .mjs, .jsx, .tsx
@@ -26,6 +25,3 @@
 # Specifies static files to be bundled with the function. Supports glob patterns.
 # For example, if you want to serve static HTML pages in your function:
 # static_files = [ "./functions/test-zinc-api-key/*.html" ]
-=======
-# static_files = [ "./functions/get-products/*.html" ]
->>>>>>> 7827e591
